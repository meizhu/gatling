/**
 * Copyright 2011-2012 eBusiness Information, Groupe Excilys (www.excilys.com)
 *
 * Licensed under the Apache License, Version 2.0 (the "License");
 * you may not use this file except in compliance with the License.
 * You may obtain a copy of the License at
 *
 * 		http://www.apache.org/licenses/LICENSE-2.0
 *
 * Unless required by applicable law or agreed to in writing, software
 * distributed under the License is distributed on an "AS IS" BASIS,
 * WITHOUT WARRANTIES OR CONDITIONS OF ANY KIND, either express or implied.
 * See the License for the specific language governing permissions and
 * limitations under the License.
 */
package com.excilys.ebi.gatling.http.request.builder

import scala.tools.nsc.io.Path.string2path

import org.fusesource.scalate.{ Binding, TemplateEngine }
import org.fusesource.scalate.support.ScalaCompiler

import com.excilys.ebi.gatling.core.action.system
import com.excilys.ebi.gatling.core.config.GatlingFiles
import com.excilys.ebi.gatling.core.session.{ Expression, Session }
import com.excilys.ebi.gatling.core.util.FileHelper.SSP_EXTENSION
import com.excilys.ebi.gatling.http.Headers.Names.CONTENT_LENGTH
import com.excilys.ebi.gatling.http.config.HttpProtocolConfiguration
import com.excilys.ebi.gatling.http.request.{ ByteArrayBody, FilePathBody, HttpRequestBody, SessionByteArrayBody, StringBody, TemplateBody }
import com.ning.http.client.RequestBuilder

import scalaz._
import scalaz.Scalaz._

object AbstractHttpRequestWithBodyBuilder {
	val TEMPLATE_ENGINE = {
		val engine = new TemplateEngine(List(GatlingFiles.requestBodiesDirectory.jfile))
		engine.allowReload = false
		engine.escapeMarkup = false
		system.registerOnTermination(engine.compiler.asInstanceOf[ScalaCompiler].compiler.askShutdown)
		engine
	}
}

/**
 * This class serves as model to HTTP request with a body
 *
 * @param httpAttributes the base HTTP attributes
 * @param body the body that should be added to the request
 */
abstract class AbstractHttpRequestWithBodyBuilder[B <: AbstractHttpRequestWithBodyBuilder[B]](
	httpAttributes: HttpAttributes,
	body: Option[HttpRequestBody])
		extends AbstractHttpRequestBuilder[B](httpAttributes) {

	/**
	 * Method overridden in children to create a new instance of the correct type
	 *
	 * @param httpAttributes the base HTTP attributes
	 * @param body the body that should be added to the request
	 */
	private[http] def newInstance(
		httpAttributes: HttpAttributes,
		body: Option[HttpRequestBody]): B

	private[http] def newInstance(httpAttributes: HttpAttributes): B = newInstance(httpAttributes, body)

	/**
	 * Adds a body to the request
	 *
	 * @param body a string containing the body of the request
	 */
	def body(body: Expression[String]): B = newInstance(httpAttributes, Some(StringBody(body)))

	/**
	 * Adds a body from a file to the request
	 *
	 * @param filePath the path of the file relative to directory containing the templates
	 */
	def fileBody(filePath: String): B = newInstance(httpAttributes, Some(FilePathBody(filePath)))

	/**
	 * Adds a body from a template that has to be compiled
	 *
	 * @param tplPath the path to the template relative to GATLING_TEMPLATES_FOLDER
	 * @param values the values that should be merged into the template
	 */
<<<<<<< HEAD
	def fileBody(tplPath: String, values: Map[String, EvaluatableString]): B = {
		newInstance(httpAttributes, Some(TemplateBody(tplPath, values)))
=======
	def fileBody(tplPath: String, values: Map[String, String]): B = {
		val evaluatableValues = values.map { entry => entry._1 -> Expression[String](entry._2) }
		newInstance(httpAttributes, Some(TemplateBody(tplPath, evaluatableValues)))
>>>>>>> 48b24f1c
	}

	/**
	 * Adds a body from a byteArray Session function to the request
	 *
	 * @param byteArray - The callback function which returns the ByteArray from which to build the body
	 */
	def byteArrayBody(byteArray: (Session) => Array[Byte]): B = newInstance(httpAttributes, Some(SessionByteArrayBody(byteArray)))

	protected override def getAHCRequestBuilder(session: Session, protocolConfiguration: HttpProtocolConfiguration): Validation[String, RequestBuilder] = {

		def configureBody(body: HttpRequestBody, session: Session)(requestBuilder: RequestBuilder): Validation[String, RequestBuilder] = {

			def compileBody(tplPath: String, params: Map[String, String], session: Session): String = {

				val bindings = for ((key, value) <- params) yield Binding(key, "String")

				AbstractHttpRequestWithBodyBuilder.TEMPLATE_ENGINE.layout(tplPath + SSP_EXTENSION, params, bindings)
			}

			val contentLength = body match {
				case FilePathBody(filePath) =>
					val file = (GatlingFiles.requestBodiesDirectory / filePath).jfile
					requestBuilder.setBody(file)
					file.length.success

				case StringBody(string) =>
					val resolvedBody = string(session)
					resolvedBody.map { body =>
						requestBuilder.setBody(body)
						body.length
					}

				case TemplateBody(tplPath, values) =>
					val resolvedTemplateParams = values
						.map { case (key, value) => value(session).map(key -> _) }
						.toList
						.sequence[({ type l[a] = Validation[String, a] })#l, (String, String)]
						.map(_.toMap)

					resolvedTemplateParams.map { templateParams =>
						val body = compileBody(tplPath, templateParams, session)
						requestBuilder.setBody(body)
						body.length
					}

				case ByteArrayBody(byteArray) =>
					val body = byteArray()
					requestBuilder.setBody(body)
					body.length.success

				case SessionByteArrayBody(byteArray) =>
					val body = byteArray(session)
					requestBuilder.setBody(body)
					body.length.success
			}

			contentLength.map(length => requestBuilder.setHeader(CONTENT_LENGTH, length.toString))
		}

		val requestBuilder = super.getAHCRequestBuilder(session, protocolConfiguration)
		body match {
			case Some(body) => requestBuilder.flatMap(configureBody(body, session))
			case _ => requestBuilder
		}
	}
}<|MERGE_RESOLUTION|>--- conflicted
+++ resolved
@@ -85,14 +85,9 @@
 	 * @param tplPath the path to the template relative to GATLING_TEMPLATES_FOLDER
 	 * @param values the values that should be merged into the template
 	 */
-<<<<<<< HEAD
-	def fileBody(tplPath: String, values: Map[String, EvaluatableString]): B = {
-		newInstance(httpAttributes, Some(TemplateBody(tplPath, values)))
-=======
 	def fileBody(tplPath: String, values: Map[String, String]): B = {
 		val evaluatableValues = values.map { entry => entry._1 -> Expression[String](entry._2) }
 		newInstance(httpAttributes, Some(TemplateBody(tplPath, evaluatableValues)))
->>>>>>> 48b24f1c
 	}
 
 	/**
