/**
 * Copyright 2011-2012 eBusiness Information, Groupe Excilys (www.excilys.com)
 *
 * Licensed under the Apache License, Version 2.0 (the "License");
 * you may not use this file except in compliance with the License.
 * You may obtain a copy of the License at
 *
 * 		http://www.apache.org/licenses/LICENSE-2.0
 *
 * Unless required by applicable law or agreed to in writing, software
 * distributed under the License is distributed on an "AS IS" BASIS,
 * WITHOUT WARRANTIES OR CONDITIONS OF ANY KIND, either express or implied.
 * See the License for the specific language governing permissions and
 * limitations under the License.
 */
package com.excilys.ebi.gatling.core.result.reader

import com.excilys.ebi.gatling.core.config.GatlingConfiguration.configuration
import com.excilys.ebi.gatling.core.result.Group
import com.excilys.ebi.gatling.core.result.message.{ RequestStatus, RunRecord }
import com.excilys.ebi.gatling.core.result.message.RequestStatus.RequestStatus

object DataReader {
	val NO_PLOT_MAGIC_VALUE = -1

	def newInstance(runOn: String) = Class.forName(configuration.data.dataReaderClass).asInstanceOf[Class[DataReader]].getConstructor(classOf[String]).newInstance(runOn)
}

abstract class DataReader(runUuid: String) {

	def runRecord: RunRecord

	def runStart: Long

<<<<<<< HEAD
	def groupsAndRequests: List[(Option[Group], Option[String])]
=======
	def runEnd: Long

	def requestNames: List[String]
>>>>>>> 0d7bef1e

	def scenarioNames: List[String]

	def numberOfActiveSessionsPerSecond(scenarioName: Option[String] = None): Seq[(Int, Int)]

	def numberOfRequestsPerSecond(status: Option[RequestStatus] = None, requestName: Option[String] = None, group: Option[Group] = None): Seq[(Int, Int)]

	def numberOfTransactionsPerSecond(status: Option[RequestStatus] = None, requestName: Option[String] = None, group: Option[Group] = None): Seq[(Int, Int)]

	def responseTimeDistribution(slotsNumber: Int, requestName: Option[String] = None, group: Option[Group] = None): (Seq[(Int, Int)], Seq[(Int, Int)])

	def generalStats(status: Option[RequestStatus] = None, requestName: Option[String] = None, group: Option[Group] = None): GeneralStats

	def groupStats(group: Option[Group]): Long

	def numberOfRequestInResponseTimeRange(requestName: Option[String] = None, group: Option[Group] = None): Seq[(String, Int)]

	def responseTimeGroupByExecutionStartDate(status: RequestStatus, requestName: Option[String] = None, group: Option[Group] = None): Seq[(Int, (Int, Int))]

	def latencyGroupByExecutionStartDate(status: RequestStatus, requestName: Option[String] = None, group: Option[Group] = None): Seq[(Int, (Int, Int))]

	def responseTimeAgainstGlobalNumberOfRequestsPerSec(status: RequestStatus.RequestStatus, requestName: Option[String] = None, group: Option[Group] = None): Seq[(Int, Int)]
}<|MERGE_RESOLUTION|>--- conflicted
+++ resolved
@@ -32,13 +32,9 @@
 
 	def runStart: Long
 
-<<<<<<< HEAD
-	def groupsAndRequests: List[(Option[Group], Option[String])]
-=======
 	def runEnd: Long
 
-	def requestNames: List[String]
->>>>>>> 0d7bef1e
+	def groupsAndRequests: List[(Option[Group], Option[String])]
 
 	def scenarioNames: List[String]
 
