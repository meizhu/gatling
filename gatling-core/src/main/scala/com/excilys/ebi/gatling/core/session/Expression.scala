--- conflicted
+++ resolved
@@ -16,10 +16,6 @@
 package com.excilys.ebi.gatling.core.session
 
 import com.excilys.ebi.gatling.core.util.TypeHelper
-<<<<<<< HEAD
-=======
-
->>>>>>> 52be6f42
 import grizzled.slf4j.Logging
 import scalaz._
 import Scalaz._
@@ -60,11 +56,7 @@
 
 object ELParser extends Logging {
 
-<<<<<<< HEAD
 	val elPattern = """\$\{(.*?)\}""".r
-=======
-	val elPattern = """\$\{(.+?)\}""".r
->>>>>>> 52be6f42
 	val elSeqSizePattern = """(.+?)\.size""".r
 	val elSeqElementPattern = """(.+?)\((.+)\)""".r
 
